use std::{
    fs::File,
    io::{Read, Write},
    path::Path,
    str::FromStr, time::Duration,
};

use aleo_rust::{
    Address, AleoAPIClient, Block, Ciphertext, Credits, Network, Plaintext, PrivateKey,
    ProgramManager, Record, Testnet3, ViewKey,
};
use clap::Parser;
use db::{DBMap, RocksDB};

const RESULT_PATH: &str = "result.txt";

pub mod db;

#[derive(Debug, Parser)]
#[clap(name = "auto-faucet")]
pub struct Cli {
    #[clap(long)]
    pub aleo_rpc: Option<String>,

    #[clap(long)]
    pub path: String,

    #[clap(long, default_value = RESULT_PATH)]
    pub result_path: String,

    #[clap(long)]
    pub pk: String,

    #[clap(long, default_value = "5000000")]
    pub amount: u64,

    #[clap(long, default_value = "0")]
    pub from_height: u32,
}

fn main() {
    tracing_subscriber::fmt().init();
    let cli = Cli::parse();
    tracing::info!("cli: {:?}", cli);
    let Cli {
        aleo_rpc,
        path,
        result_path,
        amount,
        pk,
        from_height,
    } = cli;

    let pk = PrivateKey::<Testnet3>::from_str(&pk).expect("private key");
    let vk = ViewKey::try_from(&pk).expect("view key");

    let faucet = AutoFaucet::new(aleo_rpc, pk, vk, from_height).expect("faucet");
    let addrs = get_addrs_from_path(path, RESULT_PATH);
    tracing::info!("Waiting for sending to {} addrs", addrs.len());
    // open or create result file
    let mut result_file = File::options()
        .create(true)
        .append(true)
        .open(result_path)
        .expect("result file");

<<<<<<< HEAD
    const RETRY_TIME: usize = 5;
    for addr in addrs {
        for _ in 0..RETRY_TIME {
            if let Err(e) = faucet.sync() {
                tracing::error!("Error syncing: {:?}", e);
            }
            println!("holding record {:?}", faucet.unspent_records.get_all());
            match faucet.transfer(addr, amount) {
                Ok((addr, tx_id)) => {
                    tracing::info!("Transfered to {} tx_id {}", addr, tx_id);
                    result_file
                        .write_all(format!("{} {}\n", addr, tx_id).as_bytes())
                        .expect("write result file");
                    break;
                }
                Err(e) => {
                    tracing::error!("Error transferring: {:?}", e);
                }
=======
    let (tx, rx) = std::sync::mpsc::channel();

    let mut faucet_clone = faucet.clone();
    std::thread::spawn(move || {
        for addr in addrs {
            if let Err(e) = faucet.sync() {
                tracing::error!("Error syncing: {:?}", e);
            }

            loop {
                if let Ok(lens) = faucet.unspent_records.lens() {
                    tracing::info!("unspent_records lens: {}", lens);
                    if lens >= 2 {
                        let record = faucet.unspent_records.pop_front().unwrap().unwrap();
                        let fee_record = faucet.unspent_records.pop_front().unwrap().unwrap();
                        tx.send((addr.clone(), record, fee_record)).unwrap();
                        break;
                    }
                }
                std::thread::sleep(Duration::from_secs(15));
                if let Err(e) = faucet.sync() {
                    tracing::error!("Error syncing: {:?}", e);
                }
            }
        }
    });

    while let Ok((addr, record, fee_record)) = rx.recv() {
        match faucet_clone.transfer(addr, amount, record.1.clone(), fee_record.1.clone()) {
            Ok((addr, tx_id)) => {
                tracing::info!("Transfered to {} tx_id {}", addr, tx_id);
                result_file
                    .write_all(format!("{} {}\n", addr, tx_id).as_bytes())
                    .expect("write result file");
            }
            Err(e) => {
                faucet_clone.unspent_records.insert(&record.0, &record.1).expect("insert record");
                faucet_clone
                    .unspent_records
                    .insert(&fee_record.0, &fee_record.1)
                    .expect("insert fee record");
                tracing::error!("Error transferring: {:?}", e);
>>>>>>> 6451b750
            }
        }
    }
}

#[derive(Clone)]
pub struct AutoFaucet<N: Network> {
    pk: PrivateKey<N>,
    vk: ViewKey<N>,
    pm: ProgramManager<N>,
    client: AleoAPIClient<N>,
    unspent_records: DBMap<String, Record<N, Plaintext<N>>>,
    network: DBMap<String, u32>,
    network_key: String,
}

impl<N: Network> AutoFaucet<N> {
    pub fn new(
        aleo_rpc: Option<String>,
        pk: PrivateKey<N>,
        vk: ViewKey<N>,
        from_height: u32,
    ) -> anyhow::Result<Self> {
        let unspent_records = RocksDB::open_map("unspent_records")?;
        let network = RocksDB::open_map("network")?;

        let (network_key, aleo_client) = match aleo_rpc {
            Some(aleo_rpc) => (
                format!("{}-{}", aleo_rpc, pk),
                AleoAPIClient::new(&aleo_rpc, "testnet3")?,
            ),
            None => (format!("aleo_main_net-{pk}"), AleoAPIClient::testnet3()),
        };

        let pm = ProgramManager::new(Some(pk), None, Some(aleo_client.clone()), None)?;
        let cur = network.get(&network_key)?.unwrap_or(0);
        if from_height > cur {
            network.insert(&network_key, &from_height)?;
        }

        Ok(Self {
            vk,
            pm,
            client: aleo_client,
            unspent_records,
            network,
            pk,
            network_key,
        })
    }

    pub fn sync(&self) -> anyhow::Result<()> {
        let cur = self.network.get(&self.network_key)?.unwrap_or(0);
        let latest = self.client.latest_height()?;
        tracing::debug!("Requesting aleo blocks from {} to {}", cur, latest);
        const BATCH_SIZE: usize = 45;

        for start in (cur..latest).step_by(BATCH_SIZE) {
            let end = (start + BATCH_SIZE as u32).min(latest);
            tracing::warn!("Fetched aleo blocks from {} to {}", start, end);
            self.client
                .get_blocks(start, end)?
                .into_iter()
                .for_each(|b| {
                    if let Err(e) = self.handle_credits(&b) {
                        tracing::error!("Error handling credits: {:?}", e);
                    }
                })
        }

        self.network.insert(&self.network_key, &latest)?;
        tracing::info!("Synced aleo blocks from {} to {}", cur, latest);
        Ok(())
    }

    pub fn handle_credits(&self, block: &Block<N>) -> anyhow::Result<()> {
        // handle in
        block.clone().into_serial_numbers().for_each(|sn| {
            let _ = self.unspent_records.remove(&sn.to_string());
        });
        // handle out
        for (commit, record) in block.clone().into_records() {
            if !record.is_owner(&self.vk) {
                continue;
            }
            let sn = Record::<N, Ciphertext<N>>::serial_number(self.pk, commit)?;
            let record = record.decrypt(&self.vk)?;
            if let Ok(credits) = record.microcredits() {
                if credits > 40000 {
                    tracing::info!("got a new record {:?}", record);
                    self.unspent_records.insert(&sn.to_string(), &record)?;
                }
            }
        }

        Ok(())
    }

    pub fn transfer(
        &mut self,
        addr: Address<N>,
        amount: u64,
        record: Record<N, Plaintext<N>>,
        fee_record: Record<N, Plaintext<N>>,
    ) -> anyhow::Result<(String, String)> {
        tracing::warn!("transfering to {} amount {amount}", addr);
<<<<<<< HEAD
        let records = self.unspent_records.pop_n_front(2)?;
        let (r1, transfer_record) = &records[0];
        let (r2, fee_record) = &records[1];
        let inputs = vec![
            transfer_record.to_string(),
            addr.to_string(),
            format!("{amount}u64"),
        ];
=======

        let inputs = vec![record.to_string(), addr.to_string(), format!("{amount}u64")];
>>>>>>> 6451b750

        match self.pm.execute_program(
            "credits.aleo",
            "transfer_private",
            inputs.iter(),
            25000,
            fee_record.clone(),
            None,
        ) {
            Ok(result) => Ok((addr.to_string(), result)),
            Err(e) => {
                if !e.to_string().contains("already exists in the ledger") {
                    tracing::warn!("reinsert unspent records");
                    self.unspent_records.insert(r1, transfer_record)?;
                    self.unspent_records.insert(r2, fee_record)?;
                }

                Err(e)
            }
        }
    }
}

pub fn get_addrs_from_path(
    p: impl AsRef<Path>,
    filter_path: impl AsRef<Path>,
) -> Vec<Address<Testnet3>> {
    let mut file = std::fs::File::open(p).expect("file");

    let mut buf = String::new();
    file.read_to_string(&mut buf).expect("read");
    let mut vec = vec![];
    buf.lines().for_each(|l| {
        if let Ok(addr) = Address::<Testnet3>::from_str(l) {
            vec.push(addr);
        } else {
            tracing::error!("invalid address: {}", l);
        }
    });
    // filter addr
    {
        if let Ok(mut file) = std::fs::File::open(filter_path) {
            let mut buf = String::new();
            file.read_to_string(&mut buf).expect("read");
            vec.retain(|addr| !buf.contains(addr.to_string().as_str()));
        }
    }
    vec
}

#[test]
fn test_gen_addr() {
    let mut rng = rand::thread_rng();
    let mut result_file = File::options()
        .create(true)
        .append(true)
        .open("accounts.txt")
        .expect("account file");

    for _ in 0..2000 {
        let pk = PrivateKey::<Testnet3>::new(&mut rng).unwrap();
        let addr = Address::<Testnet3>::try_from(&pk).unwrap();
        result_file
            .write_all(format!("{} {}\n", addr, pk).as_bytes())
            .expect("write result file");
    }
}<|MERGE_RESOLUTION|>--- conflicted
+++ resolved
@@ -64,7 +64,6 @@
         .open(result_path)
         .expect("result file");
 
-<<<<<<< HEAD
     const RETRY_TIME: usize = 5;
     for addr in addrs {
         for _ in 0..RETRY_TIME {
@@ -83,50 +82,6 @@
                 Err(e) => {
                     tracing::error!("Error transferring: {:?}", e);
                 }
-=======
-    let (tx, rx) = std::sync::mpsc::channel();
-
-    let mut faucet_clone = faucet.clone();
-    std::thread::spawn(move || {
-        for addr in addrs {
-            if let Err(e) = faucet.sync() {
-                tracing::error!("Error syncing: {:?}", e);
-            }
-
-            loop {
-                if let Ok(lens) = faucet.unspent_records.lens() {
-                    tracing::info!("unspent_records lens: {}", lens);
-                    if lens >= 2 {
-                        let record = faucet.unspent_records.pop_front().unwrap().unwrap();
-                        let fee_record = faucet.unspent_records.pop_front().unwrap().unwrap();
-                        tx.send((addr.clone(), record, fee_record)).unwrap();
-                        break;
-                    }
-                }
-                std::thread::sleep(Duration::from_secs(15));
-                if let Err(e) = faucet.sync() {
-                    tracing::error!("Error syncing: {:?}", e);
-                }
-            }
-        }
-    });
-
-    while let Ok((addr, record, fee_record)) = rx.recv() {
-        match faucet_clone.transfer(addr, amount, record.1.clone(), fee_record.1.clone()) {
-            Ok((addr, tx_id)) => {
-                tracing::info!("Transfered to {} tx_id {}", addr, tx_id);
-                result_file
-                    .write_all(format!("{} {}\n", addr, tx_id).as_bytes())
-                    .expect("write result file");
-            }
-            Err(e) => {
-                faucet_clone.unspent_records.insert(&record.0, &record.1).expect("insert record");
-                faucet_clone
-                    .unspent_records
-                    .insert(&fee_record.0, &fee_record.1)
-                    .expect("insert fee record");
-                tracing::error!("Error transferring: {:?}", e);
->>>>>>> 6451b750
             }
         }
     }
@@ -233,7 +188,7 @@
         fee_record: Record<N, Plaintext<N>>,
     ) -> anyhow::Result<(String, String)> {
         tracing::warn!("transfering to {} amount {amount}", addr);
-<<<<<<< HEAD
+      
         let records = self.unspent_records.pop_n_front(2)?;
         let (r1, transfer_record) = &records[0];
         let (r2, fee_record) = &records[1];
@@ -242,10 +197,6 @@
             addr.to_string(),
             format!("{amount}u64"),
         ];
-=======
-
-        let inputs = vec![record.to_string(), addr.to_string(), format!("{amount}u64")];
->>>>>>> 6451b750
 
         match self.pm.execute_program(
             "credits.aleo",
