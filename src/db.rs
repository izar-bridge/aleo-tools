use std::{env::temp_dir, sync::Arc};

use once_cell::sync::OnceCell;
use serde::{de::DeserializeOwned, Serialize};

const DB_PATH: &str = "./faucet_db";

#[derive(Clone)]
pub struct RocksDB(Arc<rocksdb::DB>);

impl RocksDB {
    pub fn open() -> anyhow::Result<Self> {
        static DB: OnceCell<RocksDB> = OnceCell::new();

        // Retrieve the database.
        let database = DB
            .get_or_try_init(|| {
                // Customize database options.
                let mut options = rocksdb::Options::default();
                options.set_compression_type(rocksdb::DBCompressionType::Lz4);
                let rocksdb = {
                    options.increase_parallelism(2);
                    options.create_if_missing(true);

                    Arc::new(rocksdb::DB::open(&options, DB_PATH)?)
                };

                Ok::<_, anyhow::Error>(RocksDB(rocksdb))
            })?
            .clone();

        Ok(database)
    }

    pub fn open_map<
        K: Serialize + DeserializeOwned + Clone,
        V: Serialize + DeserializeOwned + Clone,
    >(
        prefix: &str,
    ) -> anyhow::Result<DBMap<K, V>> {
        let db = Self::open()?;

        let prefix = prefix.as_bytes().to_vec();

        Ok(DBMap {
            inner: db.inner(),
            prefix,
            _marker: std::marker::PhantomData,
        })
    }

    pub fn test_open() -> anyhow::Result<Self> {
        static DB: OnceCell<RocksDB> = OnceCell::new();

        // Retrieve the database.
        let database = DB
            .get_or_try_init(|| {
                // Customize database options.
                let mut options = rocksdb::Options::default();
                options.set_compression_type(rocksdb::DBCompressionType::Lz4);
                let rocksdb = {
                    options.increase_parallelism(2);
                    options.create_if_missing(true);

                    Arc::new(rocksdb::DB::open(&options, temp_dir())?)
                };

                Ok::<_, anyhow::Error>(RocksDB(rocksdb))
            })?
            .clone();

        Ok(database)
    }

    pub fn test_open_map<
        K: Serialize + DeserializeOwned + Clone,
        V: Serialize + DeserializeOwned + Clone,
    >(
        prefix: &str,
    ) -> anyhow::Result<DBMap<K, V>> {
        let db = Self::test_open()?;

        let prefix = prefix.as_bytes().to_vec();

        Ok(DBMap {
            inner: db.inner(),
            prefix,
            _marker: std::marker::PhantomData,
        })
    }

    pub fn inner(&self) -> Arc<rocksdb::DB> {
        self.0.clone()
    }
}

#[derive(Clone)]
pub struct DBMap<K: Serialize + DeserializeOwned + Clone, V: Serialize + DeserializeOwned + Clone> {
    pub inner: Arc<rocksdb::DB>,
    prefix: Vec<u8>,
    _marker: std::marker::PhantomData<(K, V)>,
}

impl<K: Serialize + DeserializeOwned + Clone, V: Serialize + DeserializeOwned + Clone> DBMap<K, V> {
    pub fn insert(&self, key: &K, value: &V) -> anyhow::Result<()> {
        let key_bytes = bincode::serialize(key)?;
        let value_bytes = bincode::serialize(value)?;

        let real_key = [self.prefix.clone(), key_bytes].concat();

        self.inner.put(real_key, value_bytes)?;

        Ok(())
    }

    pub fn batch_insert(&self, kvs: &Vec<(K, V)>) -> anyhow::Result<()> {
        let mut batch = rocksdb::WriteBatch::default();

        for (key, value) in kvs {
            let key_bytes = bincode::serialize(key)?;
            let value_bytes = bincode::serialize(value)?;

            let real_key = [self.prefix.clone(), key_bytes].concat();

            batch.put(real_key, value_bytes);
        }

        self.inner.write(batch)?;

        Ok(())
    }

    pub fn remove(&self, key: &K) -> anyhow::Result<()> {
        let key_bytes = bincode::serialize(&key)?;
        let real_key = [self.prefix.clone(), key_bytes].concat();

        self.inner.delete(real_key)?;

        Ok(())
    }

    pub fn batch_remove(&self, keys: &Vec<K>) -> anyhow::Result<()> {
        let mut batch = rocksdb::WriteBatch::default();

        for key in keys {
            let key_bytes = bincode::serialize(key)?;
            let real_key = [self.prefix.clone(), key_bytes].concat();

            batch.delete(real_key);
        }

        self.inner.write(batch)?;

        Ok(())
    }

    pub fn get_all(&self) -> anyhow::Result<Vec<(K, V)>> {
        let mut result = Vec::new();
        let iter = self.inner.prefix_iterator(self.prefix.clone());
        for item in iter {
            let (key, value) = item?;
            if key.starts_with(&self.prefix) {
                let key = &key[self.prefix.len()..];
                let key = bincode::deserialize(key)?;
                let value = bincode::deserialize(&value)?;

                result.push((key, value));
            }
        }

        Ok(result)
    }

    pub fn get(&self, key: &K) -> anyhow::Result<Option<V>> {
        let key_bytes = bincode::serialize(key)?;
        let real_key = [self.prefix.clone(), key_bytes].concat();

        let value = self.inner.get(real_key)?;

        if let Some(value) = value {
            let value = bincode::deserialize(&value)?;
            Ok(Some(value))
        } else {
            Ok(None)
        }
    }

    pub fn pop_front(&self) -> anyhow::Result<Option<(K, V)>> {
        let iter = self.inner.prefix_iterator(self.prefix.clone());

        for item in iter {
            let (key, value) = item?;
            if key.starts_with(&self.prefix) {
                let key = &key[self.prefix.len()..];
                let key = bincode::deserialize(key)?;
                let value = bincode::deserialize(&value)?;

                self.remove(&key)?;

                return Ok(Some((key, value)));
            }
        }

        Ok(None)
    }

<<<<<<< HEAD
    pub fn pop_n_front(&self, num: usize) -> anyhow::Result<Vec<(K, V)>> {
        let mut result = Vec::new();
        let mut keys = Vec::new();
        let iter = self.inner.prefix_iterator(self.prefix.clone());

        for item in iter {
            let (key, value) = item?;
            if key.starts_with(&self.prefix) {
                let key = &key[self.prefix.len()..];
                let key: K = bincode::deserialize(key)?;
                let value = bincode::deserialize(&value)?;

                result.push((key.clone(), value));
                keys.push(key);

                if result.len() >= num {
                    break;
                }
            }
        }

        if result.len() != num {
            anyhow::bail!("pop_n_front not enough")
        } else {
            self.batch_remove(&keys)?;
            Ok(result)
        }
=======
    pub fn lens(&self) -> anyhow::Result<usize> {
        let mut count = 0;
        let iter = self.inner.prefix_iterator(self.prefix.clone());
        for item in iter {
            let (key, _) = item?;
            if key.starts_with(&self.prefix) {
                count += 1;
            }
        }

        Ok(count)
>>>>>>> 6451b750
    }

    pub fn contain(&self, key: &K) -> anyhow::Result<bool> {
        let key_bytes = bincode::serialize(key)?;
        let real_key = [self.prefix.clone(), key_bytes].concat();

        let value = self.inner.get(real_key)?;

        Ok(value.is_some())
    }
}

#[test]
fn test_rocksdb_all_ops() {
    use rand::Rng;

    let map = RocksDB::test_open_map::<String, String>("test").unwrap();

    let mut rng = rand::thread_rng();

    for _ in 0..50 {
        let batch = rng.gen_range(0..=100);

        // insert
        let mut kvs = Vec::new();
        for _ in 0..batch {
            let key = rng.gen::<u64>().to_string();
            let value = rng.gen::<u64>().to_string();
            kvs.push((key, value));
        }
        map.batch_insert(&kvs).unwrap();

        // get
        for (key, value) in &kvs {
            let got = map.get(key).unwrap().unwrap();
            assert_eq!(got, *value);
        }

        // remove
        let remove_index = rng.gen_range(0..=batch);
        let remove_vec = kvs[remove_index..]
            .iter()
            .map(|(k, _)| k.clone())
            .collect::<Vec<_>>();

        map.batch_remove(&remove_vec).unwrap();
        for key in &remove_vec {
            let got = map.get(key).unwrap();
            assert!(got.is_none());
        }
    }
}

#[test]
fn test_insert_order() {
    use rand::Rng;

    let map = RocksDB::test_open_map::<String, String>("test").unwrap();

    let mut rng = rand::thread_rng();

    let mut kvs = Vec::new();
    for _ in 0..50 {
        let key = rng.gen::<u64>().to_string();
        let value = rng.gen::<u64>().to_string();
        kvs.push((key, value));
    }

    map.batch_insert(&kvs).unwrap();

    let mut got = map.get_all().unwrap();

    kvs.sort_by(|(k1, _), (k2, _)| k1.cmp(k2));
    got.sort_by(|(k1, _), (k2, _)| k1.cmp(k2));

    assert_eq!(kvs, got);
}<|MERGE_RESOLUTION|>--- conflicted
+++ resolved
@@ -203,8 +203,7 @@
 
         Ok(None)
     }
-
-<<<<<<< HEAD
+  
     pub fn pop_n_front(&self, num: usize) -> anyhow::Result<Vec<(K, V)>> {
         let mut result = Vec::new();
         let mut keys = Vec::new();
@@ -232,19 +231,6 @@
             self.batch_remove(&keys)?;
             Ok(result)
         }
-=======
-    pub fn lens(&self) -> anyhow::Result<usize> {
-        let mut count = 0;
-        let iter = self.inner.prefix_iterator(self.prefix.clone());
-        for item in iter {
-            let (key, _) = item?;
-            if key.starts_with(&self.prefix) {
-                count += 1;
-            }
-        }
-
-        Ok(count)
->>>>>>> 6451b750
     }
 
     pub fn contain(&self, key: &K) -> anyhow::Result<bool> {
